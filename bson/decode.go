--- conflicted
+++ resolved
@@ -37,6 +37,7 @@
 	"strconv"
 	"sync"
 	"time"
+	"runtime"
 )
 
 type decoder struct {
@@ -128,6 +129,9 @@
 	}
 }
 
+
+
+
 func (d *decoder) readDocTo(out reflect.Value) error {
 	var elemType reflect.Type
 	outt := out.Type()
@@ -156,9 +160,10 @@
 
 	var fieldsMap map[string]fieldInfo
 	var inlineMap reflect.Value
+
 	if outt == typeRaw {
 		out.Set(reflect.ValueOf(d.readRaw(ElementDocument)))
-		return
+		return nil
 	}
 
 	origout := out
@@ -294,7 +299,6 @@
 				return err
 			}
 		case reflect.Struct:
-<<<<<<< HEAD
 			if outt == typeRaw {
 				d.dropElem(kind)
 			} else {
@@ -328,24 +332,7 @@
 							return err
 						}
 					}
-=======
-			if info, ok := fieldsMap[name]; ok {
-				if info.Inline == nil {
-					d.readElemTo(out.Field(info.Num), kind)
-				} else {
-					d.readElemTo(out.FieldByIndex(info.Inline), kind)
->>>>>>> 1ca0a4f7
 				}
-			} else if inlineMap.IsValid() {
-				if inlineMap.IsNil() {
-					inlineMap.Set(reflect.MakeMap(inlineMap.Type()))
-				}
-				e := reflect.New(elemType).Elem()
-				if d.readElemTo(e, kind) {
-					inlineMap.SetMapIndex(reflect.ValueOf(name), e)
-				}
-			} else {
-				d.dropElem(kind)
 			}
 		case reflect.Slice:
 		}
@@ -359,6 +346,7 @@
 		corrupted()
 	}
 	d.docType = docType
+	return nil
 }
 
 func (decoder) parseMapKeyAsFloat(k reflect.Value, mapKeyKind reflect.Kind) float64 {
@@ -367,12 +355,7 @@
 		panic("Map key is defined to be a decimal type (" + mapKeyKind.String() + ") but got error " +
 			err.Error())
 	}
-<<<<<<< HEAD
-	return nil
-=======
-
 	return parsed
->>>>>>> 1ca0a4f7
 }
 
 func (d *decoder) readArrayDocTo(out reflect.Value) error {
@@ -419,16 +402,11 @@
 	tmp := make([]reflect.Value, 0, 8)
 	elemType := t.Elem()
 	if elemType == typeRawDocElem {
-<<<<<<< HEAD
-		d.dropElem(0x04)
+		d.dropElem(ElementArray)
 		return reflect.Zero(t).Interface(), nil
-=======
-		d.dropElem(ElementArray)
-		return reflect.Zero(t).Interface()
->>>>>>> 1ca0a4f7
 	}
 	if elemType == typeRaw {
-		return d.readSliceOfRaw()
+		return d.readSliceOfRaw(), nil
 	}
 
 	end := int(d.readInt32())
@@ -647,7 +625,7 @@
 	docType := d.docType
 	d.docType = typ
 	slice := make([]RawDocElem, 0, 8)
-<<<<<<< HEAD
+
 	err := d.readDocWith(func(kind byte, name string) error {
 		e := RawDocElem{Name: name}
 		v := reflect.ValueOf(&e.Value)
@@ -659,12 +637,12 @@
 			}
 		}
 		return nil
-=======
-	d.readDocWith(func(kind byte, name string) {
-		e := RawDocElem{Name: name, Value: d.readRaw(kind)}
-		slice = append(slice, e)
->>>>>>> 1ca0a4f7
+
 	})
+// NOT MERGING THIS CHANGE - CHECK
+//	d.readDocWith(func(kind byte, name string) {
+//		e := RawDocElem{Name: name, Value: d.readRaw(kind)}
+//	})
 	if err != nil && d.strict {
 		return reflect.ValueOf(nil), err
 	}
@@ -703,46 +681,53 @@
 
 // --------------------------------------------------------------------------
 // Unmarshaling of individual elements within a document.
-<<<<<<< HEAD
 
 var blackHole = settableValueOf(struct{}{})
 
+func settableValueOf(i interface{}) reflect.Value {
+	v := reflect.ValueOf(i)
+	sv := reflect.New(v.Type()).Elem()
+	sv.Set(v)
+	return sv
+}
+/* ORIGINAL
 func (d *decoder) dropElem(kind byte) error {
 	return d.readElemTo(blackHole, kind)
 }
-
+ORIGINAL */
+
+func (d *decoder) dropElem(kind byte) error {
+	size, err := BSONElementSize(kind, d.i, d.in)
+	if err != nil {
+		//corrupted()
+		return err
+	}
+	if d.i+size > len(d.in) {
+		corrupted()
+	}
+	d.i += size
+	return nil
+}
+
+// Attempt to decode an element from the document and put it into out.
+// If the types are not compatible, the returned ok value will be
+// false and out will be unchanged.
 // Attempt to decode an element from the document and put it into out.
 // If the types are not compatible, an error is returned and out will be unchanged.
 func (d *decoder) readElemTo(out reflect.Value, kind byte) (err error) {
 	var v reflect.Value
-=======
-func (d *decoder) dropElem(kind byte) {
-	size, err := BSONElementSize(kind, d.i, d.in)
-	if err != nil {
-		corrupted()
-	}
-	if d.i+size > len(d.in) {
-		corrupted()
-	}
-	d.i += size
-}
-
-// Attempt to decode an element from the document and put it into out.
-// If the types are not compatible, the returned ok value will be
-// false and out will be unchanged.
-func (d *decoder) readElemTo(out reflect.Value, kind byte) (good bool) {
+
 	outt := out.Type()
->>>>>>> 1ca0a4f7
 
 	if outt == typeRaw {
 		out.Set(reflect.ValueOf(d.readRaw(kind)))
-		return true
+		return nil
 	}
 
 	if outt == typeRawPtr {
 		raw := d.readRaw(kind)
 		out.Set(reflect.ValueOf(&raw))
-		return true
+		return nil
 	}
 
 	if kind == ElementDocument {
@@ -771,35 +756,28 @@
 				}
 				out.Set(v)
 			default:
-<<<<<<< HEAD
 				return d.readDocTo(blackHole)
-=======
-				d.dropElem(kind)
->>>>>>> 1ca0a4f7
-			}
-			return nil
-		}
-<<<<<<< HEAD
+		}
+			return nil
+		}
+
 		return d.readDocTo(blackHole)
-=======
-		d.dropElem(kind)
-		return true
->>>>>>> 1ca0a4f7
+
 	}
 
 	if setter := getSetter(outt, out); setter != nil {
 		err := setter.SetBSON(d.readRaw(kind))
 		if err == ErrSetZero {
 			out.Set(reflect.Zero(outt))
-			return true
+			return nil
 		}
 		if err == nil {
-			return true
+			return nil
 		}
 		if _, ok := err.(*TypeError); !ok {
 			panic(err)
 		}
-		return false
+		return err
 	}
 
 	var in interface{}
@@ -873,15 +851,9 @@
 		start := d.i
 		l := int(d.readInt32())
 		js := JavaScript{d.readStr(), make(M)}
-<<<<<<< HEAD
-		err := d.readDocTo(reflect.ValueOf(js.Scope))
-		if err != nil && d.strict {
-			return err
-=======
 		d.readDocTo(reflect.ValueOf(js.Scope))
 		if d.i != start+l {
 			corrupted()
->>>>>>> 1ca0a4f7
 		}
 		in = js
 	case ElementInt32:
@@ -905,36 +877,12 @@
 	case ElementMinKey:
 		in = MinKey
 	default:
-    var st []byte = make([]byte, 4096)
-    w := runtime.Stack(st, false)
-    panic(fmt.Sprintf("Unknown element kind (0x%02X) BT: %s", kind, string(st[:w])))
-	}
-
-<<<<<<< HEAD
-	outt := out.Type()
-
-	if outt == typeRaw {
-		out.Set(reflect.ValueOf(Raw{kind, d.in[start:d.i]}))
-		return nil
-	}
-
-	if setter := getSetter(outt, out); setter != nil {
-		err := setter.SetBSON(Raw{kind, d.in[start:d.i]})
-		if err == SetZero {
-			out.Set(reflect.Zero(outt))
-			return nil
-		}
-		if err == nil {
-			return nil
-		}
-		if _, ok := err.(*TypeError); !ok {
-			panic(err)
-		}
-		return err
-	}
-
-=======
->>>>>>> 1ca0a4f7
+   	 	var st []byte = make([]byte, 4096)
+    	w := runtime.Stack(st, false)
+   		 panic(fmt.Sprintf("Unknown element kind (0x%02X) BT: %s", kind, string(st[:w])))
+	}
+
+
 	if in == nil {
 		out.Set(reflect.Zero(outt))
 		return nil
