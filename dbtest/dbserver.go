--- conflicted
+++ resolved
@@ -16,6 +16,7 @@
 
 	mgo "github.com/globalsign/mgo"
 	"gopkg.in/tomb.v2"
+
 )
 
 // Constants to define how the DB test instance should be executed
@@ -276,7 +277,6 @@
 	}
 	err = dbs.server.Start()
 	if err != nil {
-<<<<<<< HEAD
 		panic("Failed to start Mongo instance: " + err.Error())
 	}
 	if dbs.debug {
@@ -288,11 +288,7 @@
 			panic(err2)
 		}
 		dbs.host = fmt.Sprintf("127.0.0.1:%d", p)
-=======
-		// print error to facilitate troubleshooting as the panic will be caught in a panic handler
-		fmt.Fprintf(os.Stderr, "mongod failed to start: %v\n", err)
-		panic(err)
->>>>>>> 1ca0a4f7
+
 	}
 	dbs.tomb.Go(dbs.monitor)
 	dbs.Wipe()
@@ -364,20 +360,12 @@
 	}
 	if dbs.server != nil {
 		dbs.tomb.Kill(nil)
-<<<<<<< HEAD
 		if dbs.eType == Docker {
 			// Invoke 'docker stop'
 			dbs.stopContainer()
 		}
 		dbs.server.Process.Signal(os.Interrupt)
-=======
-		// Windows doesn't support Interrupt
-		if runtime.GOOS == "windows" {
-			dbs.server.Process.Signal(os.Kill)
-		} else {
-			dbs.server.Process.Signal(os.Interrupt)
-		}
->>>>>>> 1ca0a4f7
+
 		select {
 		case <-dbs.tomb.Dead():
 		case <-time.After(5 * time.Second):
