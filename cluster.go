// mgo - MongoDB driver for Go
//
// Copyright (c) 2010-2012 - Gustavo Niemeyer <gustavo@niemeyer.net>
//
// All rights reserved.
//
// Redistribution and use in source and binary forms, with or without
// modification, are permitted provided that the following conditions are met:
//
// 1. Redistributions of source code must retain the above copyright notice, this
//    list of conditions and the following disclaimer.
// 2. Redistributions in binary form must reproduce the above copyright notice,
//    this list of conditions and the following disclaimer in the documentation
//    and/or other materials provided with the distribution.
//
// THIS SOFTWARE IS PROVIDED BY THE COPYRIGHT HOLDERS AND CONTRIBUTORS "AS IS" AND
// ANY EXPRESS OR IMPLIED WARRANTIES, INCLUDING, BUT NOT LIMITED TO, THE IMPLIED
// WARRANTIES OF MERCHANTABILITY AND FITNESS FOR A PARTICULAR PURPOSE ARE
// DISCLAIMED. IN NO EVENT SHALL THE COPYRIGHT OWNER OR CONTRIBUTORS BE LIABLE FOR
// ANY DIRECT, INDIRECT, INCIDENTAL, SPECIAL, EXEMPLARY, OR CONSEQUENTIAL DAMAGES
// (INCLUDING, BUT NOT LIMITED TO, PROCUREMENT OF SUBSTITUTE GOODS OR SERVICES;
// LOSS OF USE, DATA, OR PROFITS; OR BUSINESS INTERRUPTION) HOWEVER CAUSED AND
// ON ANY THEORY OF LIABILITY, WHETHER IN CONTRACT, STRICT LIABILITY, OR TORT
// (INCLUDING NEGLIGENCE OR OTHERWISE) ARISING IN ANY WAY OUT OF THE USE OF THIS
// SOFTWARE, EVEN IF ADVISED OF THE POSSIBILITY OF SUCH DAMAGE.

package mgo

import (
	"errors"
	"fmt"
	"net"
	"sync"
	"time"

<<<<<<< HEAD
	"gopkg.in/mgo.v2/bson"
=======
	"gopkg.in/mgo.v2-unstable/bson"
>>>>>>> 7adfcd10
	"strconv"
	"strings"
)

// ---------------------------------------------------------------------------
// Mongo cluster encapsulation.
//
// A cluster enables the communication with one or more servers participating
// in a mongo cluster.  This works with individual servers, a replica set,
// a replica pair, one or multiple mongos routers, etc.

type mongoCluster struct {
	sync.RWMutex
	serverSynced sync.Cond
	userSeeds    []string
	dynaSeeds    []string
	servers      mongoServers
	masters      mongoServers
	references   int
	syncing      bool
	direct       bool
	failFast     bool
	syncCount    uint
	setName      string
	cachedIndex  map[string]bool
	sync         chan bool
	dial         dialer
}

func newCluster(userSeeds []string, direct, failFast bool, dial dialer, setName string) *mongoCluster {
	cluster := &mongoCluster{
		userSeeds:  userSeeds,
		references: 1,
		direct:     direct,
		failFast:   failFast,
		dial:       dial,
		setName:    setName,
	}
	cluster.serverSynced.L = cluster.RWMutex.RLocker()
	cluster.sync = make(chan bool, 1)
	stats.cluster(+1)
	go cluster.syncServersLoop()
	return cluster
}

// Acquire increases the reference count for the cluster.
func (cluster *mongoCluster) Acquire() {
	cluster.Lock()
	cluster.references++
	debugf("Cluster %p acquired (refs=%d)", cluster, cluster.references)
	cluster.Unlock()
}

// Release decreases the reference count for the cluster. Once
// it reaches zero, all servers will be closed.
func (cluster *mongoCluster) Release() {
	cluster.Lock()
	if cluster.references == 0 {
		panic("cluster.Release() with references == 0")
	}
	cluster.references--
	debugf("Cluster %p released (refs=%d)", cluster, cluster.references)
	if cluster.references == 0 {
		for _, server := range cluster.servers.Slice() {
			server.Close()
		}
		// Wake up the sync loop so it can die.
		cluster.syncServers()
		stats.cluster(-1)
	}
	cluster.Unlock()
}

func (cluster *mongoCluster) LiveServers() (servers []string) {
	cluster.RLock()
	for _, serv := range cluster.servers.Slice() {
		servers = append(servers, serv.Addr)
	}
	cluster.RUnlock()
	return servers
}

func (cluster *mongoCluster) removeServer(server *mongoServer) {
	cluster.Lock()
	cluster.masters.Remove(server)
	other := cluster.servers.Remove(server)
	cluster.Unlock()
	if other != nil {
		other.Close()
		log("Removed server ", server.Addr, " from cluster.")
	}
	server.Close()
}

type isMasterResult struct {
	IsMaster       bool
	Secondary      bool
	Primary        string
	Hosts          []string
	Passives       []string
	Tags           bson.D
	Msg            string
	SetName        string `bson:"setName"`
	MaxWireVersion int    `bson:"maxWireVersion"`
}

func (cluster *mongoCluster) isMaster(socket *mongoSocket, result *isMasterResult) error {
	// Monotonic let's it talk to a slave and still hold the socket.
	session := newSession(Monotonic, cluster, 10*time.Second)
	session.setSocket(socket)
	err := session.Run("ismaster", result)
	session.Close()
	return err
}

type possibleTimeout interface {
	Timeout() bool
}

var syncSocketTimeout = 5 * time.Second

func (cluster *mongoCluster) syncServer(server *mongoServer) (info *mongoServerInfo, hosts []string, err error) {
	var syncTimeout time.Duration
	if raceDetector {
		// This variable is only ever touched by tests.
		globalMutex.Lock()
		syncTimeout = syncSocketTimeout
		globalMutex.Unlock()
	} else {
		syncTimeout = syncSocketTimeout
	}

	addr := server.Addr
	log("SYNC Processing ", addr, "...")

	// Retry a few times to avoid knocking a server down for a hiccup.
	var result isMasterResult
	var tryerr error
	for retry := 0; ; retry++ {
		if retry == 3 || retry == 1 && cluster.failFast {
			return nil, nil, tryerr
		}
		if retry > 0 {
			// Don't abuse the server needlessly if there's something actually wrong.
			if err, ok := tryerr.(possibleTimeout); ok && err.Timeout() {
				// Give a chance for waiters to timeout as well.
				cluster.serverSynced.Broadcast()
			}
			time.Sleep(syncShortDelay)
		}

		// It's not clear what would be a good timeout here. Is it
		// better to wait longer or to retry?
		socket, _, err := server.AcquireSocket(0, syncTimeout)
		if err != nil {
			tryerr = err
			logf("SYNC Failed to get socket to %s: %v", addr, err)
			continue
		}
		err = cluster.isMaster(socket, &result)
		socket.Release()
		if err != nil {
			tryerr = err
			logf("SYNC Command 'ismaster' to %s failed: %v", addr, err)
			continue
		}
		debugf("SYNC Result of 'ismaster' from %s: %#v", addr, result)
		break
	}

	if cluster.setName != "" && result.SetName != cluster.setName {
		logf("SYNC Server %s is not a member of replica set %q", addr, cluster.setName)
		return nil, nil, fmt.Errorf("server %s is not a member of replica set %q", addr, cluster.setName)
	}

	if result.IsMaster {
		debugf("SYNC %s is a master.", addr)
		if !server.info.Master {
			// Made an incorrect assumption above, so fix stats.
			stats.conn(-1, false)
			stats.conn(+1, true)
		}
	} else if result.Secondary {
		debugf("SYNC %s is a slave.", addr)
	} else if cluster.direct {
		logf("SYNC %s in unknown state. Pretending it's a slave due to direct connection.", addr)
	} else {
		logf("SYNC %s is neither a master nor a slave.", addr)
		// Let stats track it as whatever was known before.
		return nil, nil, errors.New(addr + " is not a master nor slave")
	}

	info = &mongoServerInfo{
		Master:         result.IsMaster,
		Mongos:         result.Msg == "isdbgrid",
		Tags:           result.Tags,
		SetName:        result.SetName,
		MaxWireVersion: result.MaxWireVersion,
	}

	hosts = make([]string, 0, 1+len(result.Hosts)+len(result.Passives))
	if result.Primary != "" {
		// First in the list to speed up master discovery.
		hosts = append(hosts, result.Primary)
	}
	hosts = append(hosts, result.Hosts...)
	hosts = append(hosts, result.Passives...)

	debugf("SYNC %s knows about the following peers: %#v", addr, hosts)
	return info, hosts, nil
}

type syncKind bool

const (
	completeSync syncKind = true
	partialSync  syncKind = false
)

func (cluster *mongoCluster) addServer(server *mongoServer, info *mongoServerInfo, syncKind syncKind) {
	cluster.Lock()
	current := cluster.servers.Search(server.ResolvedAddr)
	if current == nil {
		if syncKind == partialSync {
			cluster.Unlock()
			server.Close()
			log("SYNC Discarding unknown server ", server.Addr, " due to partial sync.")
			return
		}
		cluster.servers.Add(server)
		if info.Master {
			cluster.masters.Add(server)
			log("SYNC Adding ", server.Addr, " to cluster as a master.")
		} else {
			log("SYNC Adding ", server.Addr, " to cluster as a slave.")
		}
	} else {
		if server != current {
			panic("addServer attempting to add duplicated server")
		}
		if server.Info().Master != info.Master {
			if info.Master {
				log("SYNC Server ", server.Addr, " is now a master.")
				cluster.masters.Add(server)
			} else {
				log("SYNC Server ", server.Addr, " is now a slave.")
				cluster.masters.Remove(server)
			}
		}
	}
	server.SetInfo(info)
	debugf("SYNC Broadcasting availability of server %s", server.Addr)
	cluster.serverSynced.Broadcast()
	cluster.Unlock()
}

func (cluster *mongoCluster) getKnownAddrs() []string {
	cluster.RLock()
	max := len(cluster.userSeeds) + len(cluster.dynaSeeds) + cluster.servers.Len()
	seen := make(map[string]bool, max)
	known := make([]string, 0, max)

	add := func(addr string) {
		if _, found := seen[addr]; !found {
			seen[addr] = true
			known = append(known, addr)
		}
	}

	for _, addr := range cluster.userSeeds {
		add(addr)
	}
	for _, addr := range cluster.dynaSeeds {
		add(addr)
	}
	for _, serv := range cluster.servers.Slice() {
		add(serv.Addr)
	}
	cluster.RUnlock()

	return known
}

// syncServers injects a value into the cluster.sync channel to force
// an iteration of the syncServersLoop function.
func (cluster *mongoCluster) syncServers() {
	select {
	case cluster.sync <- true:
	default:
	}
}

// How long to wait for a checkup of the cluster topology if nothing
// else kicks a synchronization before that.
const syncServersDelay = 30 * time.Second
const syncShortDelay = 500 * time.Millisecond

// syncServersLoop loops while the cluster is alive to keep its idea of
// the server topology up-to-date. It must be called just once from
// newCluster.  The loop iterates once syncServersDelay has passed, or
// if somebody injects a value into the cluster.sync channel to force a
// synchronization.  A loop iteration will contact all servers in
// parallel, ask them about known peers and their own role within the
// cluster, and then attempt to do the same with all the peers
// retrieved.
func (cluster *mongoCluster) syncServersLoop() {
	for {
		debugf("SYNC Cluster %p is starting a sync loop iteration.", cluster)

		cluster.Lock()
		if cluster.references == 0 {
			cluster.Unlock()
			break
		}
		cluster.references++ // Keep alive while syncing.
		direct := cluster.direct
		cluster.Unlock()

		cluster.syncServersIteration(direct)

		// We just synchronized, so consume any outstanding requests.
		select {
		case <-cluster.sync:
		default:
		}

		cluster.Release()

		// Hold off before allowing another sync. No point in
		// burning CPU looking for down servers.
		if !cluster.failFast {
			time.Sleep(syncShortDelay)
		}

		cluster.Lock()
		if cluster.references == 0 {
			cluster.Unlock()
			break
		}
		cluster.syncCount++
		// Poke all waiters so they have a chance to timeout or
		// restart syncing if they wish to.
		cluster.serverSynced.Broadcast()
		// Check if we have to restart immediately either way.
		restart := !direct && cluster.masters.Empty() || cluster.servers.Empty()
		cluster.Unlock()

		if restart {
			log("SYNC No masters found. Will synchronize again.")
			time.Sleep(syncShortDelay)
			continue
		}

		debugf("SYNC Cluster %p waiting for next requested or scheduled sync.", cluster)

		// Hold off until somebody explicitly requests a synchronization
		// or it's time to check for a cluster topology change again.
		select {
		case <-cluster.sync:
		case <-time.After(syncServersDelay):
		}
	}
	debugf("SYNC Cluster %p is stopping its sync loop.", cluster)
}

func (cluster *mongoCluster) server(addr string, tcpaddr *net.TCPAddr) *mongoServer {
	cluster.RLock()
	server := cluster.servers.Search(tcpaddr.String())
	cluster.RUnlock()
	if server != nil {
		return server
	}
	return newServer(addr, tcpaddr, cluster.sync, cluster.dial)
}

func resolveAddr(addr string) (*net.TCPAddr, error) {
	// Simple cases that do not need actual resolution. Works with IPv4 and v6.
	if host, port, err := net.SplitHostPort(addr); err == nil {
		if port, _ := strconv.Atoi(port); port > 0 {
			zone := ""
			if i := strings.LastIndex(host, "%"); i >= 0 {
				zone = host[i+1:]
				host = host[:i]
			}
			ip := net.ParseIP(host)
			if ip != nil {
				return &net.TCPAddr{IP: ip, Port: port, Zone: zone}, nil
			}
		}
	}

<<<<<<< HEAD
	// This unfortunate hack allows having a timeout on address resolution.
	conn, err := net.DialTimeout("udp4", addr, 10*time.Second)
	if err != nil {
=======
	// Attempt to resolve IPv4 and v6 concurrently.
	addrChan := make(chan *net.TCPAddr, 2)
	for _, network := range []string{"udp4", "udp6"} {
		network := network
		go func() {
			// The unfortunate UDP dialing hack allows having a timeout on address resolution.
			conn, err := net.DialTimeout(network, addr, 10*time.Second)
			if err != nil {
				addrChan <- nil
			} else {
				addrChan <- (*net.TCPAddr)(conn.RemoteAddr().(*net.UDPAddr))
				conn.Close()
			}
		}()
	}

	// Wait for the result of IPv4 and v6 resolution. Use IPv4 if available.
	tcpaddr := <-addrChan
	if tcpaddr == nil || len(tcpaddr.IP) != 4 {
		var timeout <-chan time.Time
		if tcpaddr != nil {
			// Don't wait too long if an IPv6 address is known.
			timeout = time.After(50 * time.Millisecond)
		}
		select {
		case <-timeout:
		case tcpaddr2 := <-addrChan:
			if tcpaddr == nil || tcpaddr2 != nil {
				// It's an IPv4 address or the only known address. Use it.
				tcpaddr = tcpaddr2
			}
		}
	}

	if tcpaddr == nil {
>>>>>>> 7adfcd10
		log("SYNC Failed to resolve server address: ", addr)
		return nil, errors.New("failed to resolve server address: " + addr)
	}
	if tcpaddr.String() != addr {
		debug("SYNC Address ", addr, " resolved as ", tcpaddr.String())
	}
	return tcpaddr, nil
}

type pendingAdd struct {
	server *mongoServer
	info   *mongoServerInfo
}

func (cluster *mongoCluster) syncServersIteration(direct bool) {
	log("SYNC Starting full topology synchronization...")

	var wg sync.WaitGroup
	var m sync.Mutex
	notYetAdded := make(map[string]pendingAdd)
	addIfFound := make(map[string]bool)
	seen := make(map[string]bool)
	syncKind := partialSync

	var spawnSync func(addr string, byMaster bool)
	spawnSync = func(addr string, byMaster bool) {
		wg.Add(1)
		go func() {
			defer wg.Done()

			tcpaddr, err := resolveAddr(addr)
			if err != nil {
				log("SYNC Failed to start sync of ", addr, ": ", err.Error())
				return
			}
			resolvedAddr := tcpaddr.String()

			m.Lock()
			if byMaster {
				if pending, ok := notYetAdded[resolvedAddr]; ok {
					delete(notYetAdded, resolvedAddr)
					m.Unlock()
					cluster.addServer(pending.server, pending.info, completeSync)
					return
				}
				addIfFound[resolvedAddr] = true
			}
			if seen[resolvedAddr] {
				m.Unlock()
				return
			}
			seen[resolvedAddr] = true
			m.Unlock()

			server := cluster.server(addr, tcpaddr)
			info, hosts, err := cluster.syncServer(server)
			if err != nil {
				cluster.removeServer(server)
				return
			}

			m.Lock()
			add := direct || info.Master || addIfFound[resolvedAddr]
			if add {
				syncKind = completeSync
			} else {
				notYetAdded[resolvedAddr] = pendingAdd{server, info}
			}
			m.Unlock()
			if add {
				cluster.addServer(server, info, completeSync)
			}
			if !direct {
				for _, addr := range hosts {
					spawnSync(addr, info.Master)
				}
			}
		}()
	}

	knownAddrs := cluster.getKnownAddrs()
	for _, addr := range knownAddrs {
		spawnSync(addr, false)
	}
	wg.Wait()

	if syncKind == completeSync {
		logf("SYNC Synchronization was complete (got data from primary).")
		for _, pending := range notYetAdded {
			cluster.removeServer(pending.server)
		}
	} else {
		logf("SYNC Synchronization was partial (cannot talk to primary).")
		for _, pending := range notYetAdded {
			cluster.addServer(pending.server, pending.info, partialSync)
		}
	}

	cluster.Lock()
	mastersLen := cluster.masters.Len()
	logf("SYNC Synchronization completed: %d master(s) and %d slave(s) alive.", mastersLen, cluster.servers.Len()-mastersLen)

	// Update dynamic seeds, but only if we have any good servers. Otherwise,
	// leave them alone for better chances of a successful sync in the future.
	if syncKind == completeSync {
		dynaSeeds := make([]string, cluster.servers.Len())
		for i, server := range cluster.servers.Slice() {
			dynaSeeds[i] = server.Addr
		}
		cluster.dynaSeeds = dynaSeeds
		debugf("SYNC New dynamic seeds: %#v\n", dynaSeeds)
	}
	cluster.Unlock()
}

// AcquireSocket returns a socket to a server in the cluster.  If slaveOk is
// true, it will attempt to return a socket to a slave server.  If it is
// false, the socket will necessarily be to a master server.
func (cluster *mongoCluster) AcquireSocket(mode Mode, slaveOk bool, syncTimeout time.Duration, socketTimeout time.Duration, serverTags []bson.D, poolLimit int) (s *mongoSocket, err error) {
	var started time.Time
	var syncCount uint
	warnedLimit := false
	for {
		cluster.RLock()
		for {
			mastersLen := cluster.masters.Len()
			slavesLen := cluster.servers.Len() - mastersLen
			debugf("Cluster has %d known masters and %d known slaves.", mastersLen, slavesLen)
			if !(slaveOk && mode == Secondary) && mastersLen > 0 || slaveOk && slavesLen > 0 {
				break
			}
			if started.IsZero() {
				// Initialize after fast path above.
				started = time.Now()
				syncCount = cluster.syncCount
			} else if syncTimeout != 0 && started.Before(time.Now().Add(-syncTimeout)) || cluster.failFast && cluster.syncCount != syncCount {
				cluster.RUnlock()
				return nil, errors.New("no reachable servers")
			}
			log("Waiting for servers to synchronize...")
			cluster.syncServers()

			// Remember: this will release and reacquire the lock.
			cluster.serverSynced.Wait()
		}

		var server *mongoServer
		if slaveOk {
			server = cluster.servers.BestFit(mode, serverTags)
		} else {
			server = cluster.masters.BestFit(mode, nil)
		}
		cluster.RUnlock()

		if server == nil {
			// Must have failed the requested tags. Sleep to avoid spinning.
			time.Sleep(1e8)
			continue
		}

		s, abended, err := server.AcquireSocket(poolLimit, socketTimeout)
		if err == errPoolLimit {
			if !warnedLimit {
				warnedLimit = true
				log("WARNING: Per-server connection limit reached.")
			}
			time.Sleep(100 * time.Millisecond)
			continue
		}
		if err != nil {
			cluster.removeServer(server)
			cluster.syncServers()
			continue
		}
		if abended && !slaveOk {
			var result isMasterResult
			err := cluster.isMaster(s, &result)
			if err != nil || !result.IsMaster {
				logf("Cannot confirm server %s as master (%v)", server.Addr, err)
				s.Release()
				cluster.syncServers()
				time.Sleep(100 * time.Millisecond)
				continue
			}
		}
		return s, nil
	}
	panic("unreached")
}

func (cluster *mongoCluster) CacheIndex(cacheKey string, exists bool) {
	cluster.Lock()
	if cluster.cachedIndex == nil {
		cluster.cachedIndex = make(map[string]bool)
	}
	if exists {
		cluster.cachedIndex[cacheKey] = true
	} else {
		delete(cluster.cachedIndex, cacheKey)
	}
	cluster.Unlock()
}

func (cluster *mongoCluster) HasCachedIndex(cacheKey string) (result bool) {
	cluster.RLock()
	if cluster.cachedIndex != nil {
		result = cluster.cachedIndex[cacheKey]
	}
	cluster.RUnlock()
	return
}

func (cluster *mongoCluster) ResetIndexCache() {
	cluster.Lock()
	cluster.cachedIndex = make(map[string]bool)
	cluster.Unlock()
}<|MERGE_RESOLUTION|>--- conflicted
+++ resolved
@@ -30,16 +30,12 @@
 	"errors"
 	"fmt"
 	"net"
+	"strconv"
+	"strings"
 	"sync"
 	"time"
 
-<<<<<<< HEAD
 	"gopkg.in/mgo.v2/bson"
-=======
-	"gopkg.in/mgo.v2-unstable/bson"
->>>>>>> 7adfcd10
-	"strconv"
-	"strings"
 )
 
 // ---------------------------------------------------------------------------
@@ -429,11 +425,6 @@
 		}
 	}
 
-<<<<<<< HEAD
-	// This unfortunate hack allows having a timeout on address resolution.
-	conn, err := net.DialTimeout("udp4", addr, 10*time.Second)
-	if err != nil {
-=======
 	// Attempt to resolve IPv4 and v6 concurrently.
 	addrChan := make(chan *net.TCPAddr, 2)
 	for _, network := range []string{"udp4", "udp6"} {
@@ -469,7 +460,6 @@
 	}
 
 	if tcpaddr == nil {
->>>>>>> 7adfcd10
 		log("SYNC Failed to resolve server address: ", addr)
 		return nil, errors.New("failed to resolve server address: " + addr)
 	}
